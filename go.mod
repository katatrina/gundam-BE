module github.com/katatrina/gundam-BE

go 1.24.0

require (
	github.com/bwmarrin/discordgo v0.28.1
	github.com/cloudinary/cloudinary-go/v2 v2.9.0
	github.com/gin-contrib/cors v1.7.3
	github.com/gin-gonic/gin v1.10.0
	github.com/golang-jwt/jwt/v5 v5.2.1
	github.com/google/uuid v1.6.0
	github.com/gosimple/slug v1.15.0
	github.com/hibiken/asynq v0.25.1
	github.com/jackc/pgx/v5 v5.7.2
	github.com/katatrina/simplebank v0.0.0-20250102102957-9f70f530aafa
	github.com/lithammer/shortuuid/v4 v4.2.0
	github.com/redis/go-redis/v9 v9.7.0
	github.com/rs/zerolog v1.33.0
	github.com/spf13/viper v1.19.0
	github.com/swaggo/files v1.0.1
	github.com/swaggo/gin-swagger v1.6.0
	github.com/swaggo/swag v1.16.4
<<<<<<< HEAD
	github.com/wneessen/go-mail v0.5.2
	golang.org/x/crypto v0.33.0
=======
	golang.org/x/crypto v0.35.0
>>>>>>> a5adb4e4
	google.golang.org/api v0.216.0
)

require (
	cloud.google.com/go/auth v0.14.0 // indirect
	cloud.google.com/go/auth/oauth2adapt v0.2.7 // indirect
	cloud.google.com/go/compute/metadata v0.6.0 // indirect
	github.com/KyleBanks/depth v1.2.1 // indirect
	github.com/bytedance/sonic v1.12.7 // indirect
	github.com/bytedance/sonic/loader v0.2.2 // indirect
	github.com/cespare/xxhash/v2 v2.3.0 // indirect
	github.com/cloudwego/base64x v0.1.4 // indirect
	github.com/creasty/defaults v1.7.0 // indirect
	github.com/dgryski/go-rendezvous v0.0.0-20200823014737-9f7001d12a5f // indirect
	github.com/felixge/httpsnoop v1.0.4 // indirect
	github.com/fsnotify/fsnotify v1.7.0 // indirect
	github.com/gabriel-vasile/mimetype v1.4.8 // indirect
	github.com/gin-contrib/sse v1.0.0 // indirect
	github.com/go-logr/logr v1.4.2 // indirect
	github.com/go-logr/stdr v1.2.2 // indirect
	github.com/go-openapi/jsonpointer v0.21.0 // indirect
	github.com/go-openapi/jsonreference v0.21.0 // indirect
	github.com/go-openapi/spec v0.21.0 // indirect
	github.com/go-openapi/swag v0.23.0 // indirect
	github.com/go-playground/locales v0.14.1 // indirect
	github.com/go-playground/universal-translator v0.18.1 // indirect
	github.com/go-playground/validator/v10 v10.23.0 // indirect
	github.com/goccy/go-json v0.10.4 // indirect
	github.com/google/s2a-go v0.1.9 // indirect
	github.com/googleapis/enterprise-certificate-proxy v0.3.4 // indirect
	github.com/googleapis/gax-go/v2 v2.14.1 // indirect
	github.com/gorilla/schema v1.4.1 // indirect
	github.com/gorilla/websocket v1.4.2 // indirect
	github.com/gosimple/unidecode v1.0.1 // indirect
	github.com/hashicorp/hcl v1.0.0 // indirect
	github.com/jackc/pgpassfile v1.0.0 // indirect
	github.com/jackc/pgservicefile v0.0.0-20240606120523-5a60cdf6a761 // indirect
	github.com/jackc/puddle/v2 v2.2.2 // indirect
	github.com/josharian/intern v1.0.0 // indirect
	github.com/json-iterator/go v1.1.12 // indirect
	github.com/klauspost/cpuid/v2 v2.2.9 // indirect
	github.com/leodido/go-urn v1.4.0 // indirect
	github.com/magiconair/properties v1.8.7 // indirect
	github.com/mailru/easyjson v0.9.0 // indirect
	github.com/mattn/go-colorable v0.1.13 // indirect
	github.com/mattn/go-isatty v0.0.20 // indirect
	github.com/mitchellh/mapstructure v1.5.0 // indirect
	github.com/modern-go/concurrent v0.0.0-20180306012644-bacd9c7ef1dd // indirect
	github.com/modern-go/reflect2 v1.0.2 // indirect
	github.com/pelletier/go-toml/v2 v2.2.3 // indirect
	github.com/robfig/cron/v3 v3.0.1 // indirect
	github.com/sagikazarmark/locafero v0.4.0 // indirect
	github.com/sagikazarmark/slog-shim v0.1.0 // indirect
	github.com/sourcegraph/conc v0.3.0 // indirect
	github.com/spf13/afero v1.11.0 // indirect
	github.com/spf13/cast v1.7.0 // indirect
	github.com/spf13/pflag v1.0.5 // indirect
	github.com/subosito/gotenv v1.6.0 // indirect
	github.com/twitchyliquid64/golang-asm v0.15.1 // indirect
	github.com/ugorji/go/codec v1.2.12 // indirect
	go.opentelemetry.io/auto/sdk v1.1.0 // indirect
	go.opentelemetry.io/contrib/instrumentation/net/http/otelhttp v0.58.0 // indirect
	go.opentelemetry.io/otel v1.33.0 // indirect
	go.opentelemetry.io/otel/metric v1.33.0 // indirect
	go.opentelemetry.io/otel/trace v1.33.0 // indirect
	go.uber.org/atomic v1.9.0 // indirect
	go.uber.org/multierr v1.9.0 // indirect
	golang.org/x/arch v0.13.0 // indirect
	golang.org/x/exp v0.0.0-20230905200255-921286631fa9 // indirect
	golang.org/x/net v0.36.0 // indirect
	golang.org/x/oauth2 v0.25.0 // indirect
	golang.org/x/sync v0.11.0 // indirect
	golang.org/x/sys v0.30.0 // indirect
	golang.org/x/text v0.22.0 // indirect
	golang.org/x/time v0.9.0 // indirect
	golang.org/x/tools v0.30.0 // indirect
	google.golang.org/genproto/googleapis/rpc v0.0.0-20250106144421-5f5ef82da422 // indirect
	google.golang.org/grpc v1.69.4 // indirect
	google.golang.org/protobuf v1.36.2 // indirect
	gopkg.in/ini.v1 v1.67.0 // indirect
	gopkg.in/yaml.v3 v3.0.1 // indirect
)<|MERGE_RESOLUTION|>--- conflicted
+++ resolved
@@ -20,17 +20,13 @@
 	github.com/swaggo/files v1.0.1
 	github.com/swaggo/gin-swagger v1.6.0
 	github.com/swaggo/swag v1.16.4
-<<<<<<< HEAD
-	github.com/wneessen/go-mail v0.5.2
-	golang.org/x/crypto v0.33.0
-=======
-	golang.org/x/crypto v0.35.0
->>>>>>> a5adb4e4
-	google.golang.org/api v0.216.0
+	github.com/wneessen/go-mail v0.6.2
+	golang.org/x/crypto v0.36.0
+	google.golang.org/api v0.227.0
 )
 
 require (
-	cloud.google.com/go/auth v0.14.0 // indirect
+	cloud.google.com/go/auth v0.15.0 // indirect
 	cloud.google.com/go/auth/oauth2adapt v0.2.7 // indirect
 	cloud.google.com/go/compute/metadata v0.6.0 // indirect
 	github.com/KyleBanks/depth v1.2.1 // indirect
@@ -55,7 +51,7 @@
 	github.com/go-playground/validator/v10 v10.23.0 // indirect
 	github.com/goccy/go-json v0.10.4 // indirect
 	github.com/google/s2a-go v0.1.9 // indirect
-	github.com/googleapis/enterprise-certificate-proxy v0.3.4 // indirect
+	github.com/googleapis/enterprise-certificate-proxy v0.3.6 // indirect
 	github.com/googleapis/gax-go/v2 v2.14.1 // indirect
 	github.com/gorilla/schema v1.4.1 // indirect
 	github.com/gorilla/websocket v1.4.2 // indirect
@@ -87,24 +83,24 @@
 	github.com/twitchyliquid64/golang-asm v0.15.1 // indirect
 	github.com/ugorji/go/codec v1.2.12 // indirect
 	go.opentelemetry.io/auto/sdk v1.1.0 // indirect
-	go.opentelemetry.io/contrib/instrumentation/net/http/otelhttp v0.58.0 // indirect
-	go.opentelemetry.io/otel v1.33.0 // indirect
-	go.opentelemetry.io/otel/metric v1.33.0 // indirect
-	go.opentelemetry.io/otel/trace v1.33.0 // indirect
+	go.opentelemetry.io/contrib/instrumentation/net/http/otelhttp v0.59.0 // indirect
+	go.opentelemetry.io/otel v1.34.0 // indirect
+	go.opentelemetry.io/otel/metric v1.34.0 // indirect
+	go.opentelemetry.io/otel/trace v1.34.0 // indirect
 	go.uber.org/atomic v1.9.0 // indirect
 	go.uber.org/multierr v1.9.0 // indirect
 	golang.org/x/arch v0.13.0 // indirect
 	golang.org/x/exp v0.0.0-20230905200255-921286631fa9 // indirect
-	golang.org/x/net v0.36.0 // indirect
-	golang.org/x/oauth2 v0.25.0 // indirect
-	golang.org/x/sync v0.11.0 // indirect
-	golang.org/x/sys v0.30.0 // indirect
-	golang.org/x/text v0.22.0 // indirect
-	golang.org/x/time v0.9.0 // indirect
+	golang.org/x/net v0.37.0 // indirect
+	golang.org/x/oauth2 v0.28.0 // indirect
+	golang.org/x/sync v0.12.0 // indirect
+	golang.org/x/sys v0.31.0 // indirect
+	golang.org/x/text v0.23.0 // indirect
+	golang.org/x/time v0.11.0 // indirect
 	golang.org/x/tools v0.30.0 // indirect
-	google.golang.org/genproto/googleapis/rpc v0.0.0-20250106144421-5f5ef82da422 // indirect
-	google.golang.org/grpc v1.69.4 // indirect
-	google.golang.org/protobuf v1.36.2 // indirect
+	google.golang.org/genproto/googleapis/rpc v0.0.0-20250313205543-e70fdf4c4cb4 // indirect
+	google.golang.org/grpc v1.71.0 // indirect
+	google.golang.org/protobuf v1.36.5 // indirect
 	gopkg.in/ini.v1 v1.67.0 // indirect
 	gopkg.in/yaml.v3 v3.0.1 // indirect
 )